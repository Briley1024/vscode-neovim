--- conflicted
+++ resolved
@@ -21,18 +21,14 @@
 
 import { Logger } from "./logger";
 import { NeovimExtensionRequestProcessable, NeovimRedrawProcessable } from "./neovim_events_processable";
-<<<<<<< HEAD
 import {
     calculateEditorColFromVimScreenCol,
     callAtomic,
     getNeovimCursorPosFromEditor,
     getNeovimViewportPosFromEditor,
 } from "./utils";
+import { MainController } from "./main_controller";
 import { SMOOTH_SCROLLING_TIME } from "./viewport_manager";
-=======
-import { calculateEditorColFromVimScreenCol, callAtomic, getNeovimCursorPosFromEditor } from "./utils";
-import { MainController } from "./main_controller";
->>>>>>> dca4f0b5
 
 // !Note: document and editors in vscode events and namespace are reference stable
 // ! Integration notes:
@@ -495,7 +491,7 @@
         this.logger.debug(
             `${LOG_PREFIX}: Setting active editor - viewColumn: ${activeEditor.viewColumn}, winId: ${winId}`,
         );
-        await this.main.cursorManager.updateNeovimCursorPosition(activeEditor, undefined);
+        await this.main.cursorManager.updateNeovimCursorPosition(activeEditor);
         await this.client.request("nvim_set_current_win", [winId]);
     };
 
