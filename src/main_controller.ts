import { spawn, ChildProcess, execSync } from "child_process";
import path from "path";

import vscode from "vscode";
import { attach, NeovimClient } from "neovim";
// eslint-disable-next-line import/no-extraneous-dependencies
import { createLogger, transports as loggerTransports } from "winston";

import { HighlightConfiguration } from "./highlight_provider";
import { ModeManager } from "./mode_manager";
import { BufferManager } from "./buffer_manager";
import { TypingManager } from "./typing_manager";
import { CursorManager } from "./cursor_manager";
import { Logger, LogLevel } from "./logger";
import { DocumentChangeManager } from "./document_change_manager";
import {
    NeovimCommandProcessable,
    NeovimExtensionRequestProcessable,
    NeovimRangeCommandProcessable,
    NeovimRedrawProcessable,
} from "./neovim_events_processable";
import { CommandLineManager } from "./command_line_manager";
import { StatusLineManager } from "./status_line_manager";
import { HighlightManager } from "./highlight_manager";
import { CustomCommandsManager } from "./custom_commands_manager";
import { findLastEvent } from "./utils";
import { MutlilineMessagesManager } from "./multiline_messages_manager";
import { ViewportManager } from "./viewport_manager";

interface RequestResponse {
    send(resp: unknown, isError?: boolean): void;
}

export interface ControllerSettings {
    neovimPath: string;
    extensionPath: string;
    highlightsConfiguration: HighlightConfiguration;
    mouseSelection: boolean;
    useWsl: boolean;
    customInitFile: string;
    clean: boolean;
    neovimViewportWidth: number;
    logConf: {
        level: "none" | "error" | "warn" | "debug";
        logPath: string;
        outputToConsole: boolean;
    };
}

const LOG_PREFIX = "MainController";

export class MainController implements vscode.Disposable {
    private nvimProc: ChildProcess;
    private client: NeovimClient;

    private disposables: vscode.Disposable[] = [];

    /**
     * Neovim API states that multiple redraw batches could be sent following flush() after last batch
     * Save current batch into temp variable
     */
    private currentRedrawBatch: [string, ...unknown[]][] = [];

    private logger!: Logger;
    private settings: ControllerSettings;
<<<<<<< HEAD
    private modeManager!: ModeManager;
    private bufferManager!: BufferManager;
    private changeManager!: DocumentChangeManager;
    private typingManager!: TypingManager;
    private cursorManager!: CursorManager;
    private commandLineManager!: CommandLineManager;
    private statusLineManager!: StatusLineManager;
    private highlightManager!: HighlightManager;
    private customCommandsManager!: CustomCommandsManager;
    private multilineMessagesManager!: MutlilineMessagesManager;
    private viewportManager!: ViewportManager;
=======

    public modeManager!: ModeManager;
    public bufferManager!: BufferManager;
    public changeManager!: DocumentChangeManager;
    public typingManager!: TypingManager;
    public cursorManager!: CursorManager;
    public commandsController!: CommandsController;
    public commandLineManager!: CommandLineManager;
    public statusLineManager!: StatusLineManager;
    public highlightManager!: HighlightManager;
    public customCommandsManager!: CustomCommandsManager;
    public multilineMessagesManager!: MutlilineMessagesManager;
    public viewportManager!: ViewportManager;
>>>>>>> dca4f0b5

    public constructor(settings: ControllerSettings) {
        this.settings = settings;
        this.logger = new Logger(
            LogLevel[settings.logConf.level],
            settings.logConf.logPath,
            settings.logConf.outputToConsole,
        );
        this.disposables.push(this.logger);

        let extensionPath = settings.extensionPath;
        if (settings.useWsl) {
            // execSync returns a newline character at the end
            extensionPath = execSync(`C:\\Windows\\system32\\wsl.exe wslpath '${extensionPath}'`).toString().trim();
        }

        // These paths get called inside WSL, they must be POSIX paths (forward slashes)
        const neovimSupportScriptPath = path.posix.join(extensionPath, "vim", "vscode-neovim.vim");
        const neovimOptionScriptPath = path.posix.join(extensionPath, "vim", "vscode-options.vim");

        const args = [
            "-N",
            "--embed",
            // load options after user config
            "-c",
            `source ${neovimOptionScriptPath}`,
            // load support script before user config (to allow to rebind keybindings/commands)
            "--cmd",
            `source ${neovimSupportScriptPath}`,
        ];

        const workspaceFolder = vscode.workspace.workspaceFolders;
        const cwd = workspaceFolder && workspaceFolder.length ? workspaceFolder[0].uri.fsPath : undefined;
        if (cwd && !settings.useWsl && !vscode.env.remoteName) {
            args.push("-c", `cd ${cwd}`);
        }

        if (settings.useWsl) {
            args.unshift(settings.neovimPath);
        }
        if (parseInt(process.env.NEOVIM_DEBUG || "", 10) === 1) {
            args.push(
                "-u",
                "NONE",
                "--listen",
                `${process.env.NEOVIM_DEBUG_HOST || "127.0.0.1"}:${process.env.NEOVIM_DEBUG_PORT || 4000}`,
            );
        }
        if (settings.clean) {
            args.push("--clean");
        }
        if (settings.customInitFile) {
            args.push("-u", settings.customInitFile);
        }
        this.logger.debug(
            `${LOG_PREFIX}: Spawning nvim, path: ${settings.neovimPath}, useWsl: ${
                settings.useWsl
            }, args: ${JSON.stringify(args)}`,
        );
        this.nvimProc = spawn(settings.useWsl ? "C:\\Windows\\system32\\wsl.exe" : settings.neovimPath, args, {});
        this.nvimProc.on("close", (code) => {
            this.logger.error(`${LOG_PREFIX}: Neovim exited with code: ${code}`);
        });
        this.nvimProc.on("error", (err) => {
            this.logger.error(`${LOG_PREFIX}: Neovim spawn error: ${err.message}. Check if the path is correct.`);
            vscode.window.showErrorMessage("Neovim: configure the path to neovim and restart the editor");
        });
        this.logger.debug(`${LOG_PREFIX}: Attaching to neovim`);
        this.client = attach({
            proc: this.nvimProc,
            options: {
                logger: createLogger({
                    transports: [new loggerTransports.Console()],
                    level: "error",
                    exitOnError: false,
                }),
            },
        });
    }

    public async init(): Promise<void> {
        this.logger.debug(`${LOG_PREFIX}: Init, attaching to neovim notifications`);
        this.client.on("disconnect", () => {
            this.logger.error(`${LOG_PREFIX}: Neovim was disconnected`);
        });
        this.client.on("notification", this.onNeovimNotification);
        this.client.on("request", this.handleCustomRequest);

        await this.client.setClientInfo("vscode-neovim", { major: 0, minor: 1, patch: 0 }, "embedder", {}, {});
        await this.checkNeovimVersion();
        const channel = await this.client.channelId;
        await this.client.setVar("vscode_channel", channel);

<<<<<<< HEAD
        this.modeManager = new ModeManager(this.logger, this.client);
=======
        this.commandsController = new CommandsController(this.client);
        this.disposables.push(this.commandsController);

        this.modeManager = new ModeManager(this.logger);
>>>>>>> dca4f0b5
        this.disposables.push(this.modeManager);

        this.bufferManager = new BufferManager(this.logger, this.client, this, {
            neovimViewportWidth: this.settings.neovimViewportWidth,
        });
        this.disposables.push(this.bufferManager);

        this.changeManager = new DocumentChangeManager(this.logger, this.client, this.bufferManager, this.modeManager);
        this.disposables.push(this.changeManager);

        this.viewportManager = new ViewportManager(
            this.logger,
            this.client,
<<<<<<< HEAD
            this.bufferManager,
            this.modeManager,
            this.changeManager,
=======
            this,
            this.settings.neovimViewportHeightExtend,
>>>>>>> dca4f0b5
        );
        this.disposables.push(this.viewportManager);

        this.highlightManager = new HighlightManager(this, {
            highlight: this.settings.highlightsConfiguration,
        });
        this.disposables.push(this.highlightManager);

<<<<<<< HEAD
        this.cursorManager = new CursorManager(
            this.logger,
            this.client,
            this.modeManager,
            this.bufferManager,
            this.changeManager,
            this.viewportManager,
            {
                mouseSelectionEnabled: this.settings.mouseSelection,
            },
        );
=======
        this.changeManager = new DocumentChangeManager(this.logger, this.client, this);
        this.disposables.push(this.changeManager);

        this.cursorManager = new CursorManager(this.logger, this.client, this, {
            mouseSelectionEnabled: this.settings.mouseSelection,
        });
>>>>>>> dca4f0b5
        this.disposables.push(this.cursorManager);

        this.typingManager = new TypingManager(this.logger, this.client, this);
        this.disposables.push(this.typingManager);

        this.commandLineManager = new CommandLineManager(this.logger, this.client);
        this.disposables.push(this.commandLineManager);

        this.statusLineManager = new StatusLineManager(this.logger, this.client);
        this.disposables.push(this.statusLineManager);

        this.customCommandsManager = new CustomCommandsManager(this.logger);
        this.disposables.push(this.customCommandsManager);

        this.multilineMessagesManager = new MutlilineMessagesManager(this.logger);
        this.disposables.push(this.multilineMessagesManager);

        this.logger.debug(`${LOG_PREFIX}: UIAttach`);
        // !Attach after setup of notifications, otherwise we can get blocking call and stuck
        await this.client.uiAttach(this.settings.neovimViewportWidth, 100, {
            rgb: true,
            // override: true,
            ext_cmdline: true,
            ext_linegrid: true,
            ext_hlstate: true,
            ext_messages: true,
            ext_multigrid: true,
            ext_popupmenu: true,
            ext_tabline: true,
            ext_wildmenu: true,
            // eslint-disable-next-line @typescript-eslint/no-explicit-any
        } as any);

        await this.bufferManager.forceResync();

        await vscode.commands.executeCommand("setContext", "neovim.init", true);
        this.logger.debug(`${LOG_PREFIX}: Init completed`);
    }

    public dispose(): void {
        for (const d of this.disposables) {
            d.dispose();
        }
        this.client.quit();
    }

    // eslint-disable-next-line @typescript-eslint/no-explicit-any
    private onNeovimNotification = (method: string, events: [string, ...any[]]): void => {
        // order matters here, modeManager should be processed first
        const redrawManagers: NeovimRedrawProcessable[] = [
            this.modeManager,
            this.bufferManager,
            this.viewportManager,
            this.cursorManager,
            this.commandLineManager,
            this.statusLineManager,
            this.highlightManager,
            this.multilineMessagesManager,
        ];
        const extensionCommandManagers: NeovimExtensionRequestProcessable[] = [
            this.modeManager,
            this.changeManager,
            this.bufferManager,
            this.viewportManager,
            this.highlightManager,
            this.cursorManager,
        ];
        const vscodeComandManagers: NeovimCommandProcessable[] = [this.customCommandsManager];
        const vscodeRangeCommandManagers: NeovimRangeCommandProcessable[] = [this.cursorManager];

        if (method === "vscode-command") {
            const [vscodeCommand, commandArgs] = events as [string, unknown[]];
            vscodeComandManagers.forEach(async (m) => {
                try {
                    await m.handleVSCodeCommand(
                        vscodeCommand,
                        Array.isArray(commandArgs) ? commandArgs : [commandArgs],
                    );
                } catch (e) {
                    this.logger.error(
                        `${vscodeCommand} failed, args: ${JSON.stringify(commandArgs)} error: ${(e as Error).message}`,
                    );
                }
            });
            return;
        }
        if (method === "vscode-range-command") {
            const [vscodeCommand, line1, line2, pos1, pos2, leaveSelection, args] = events;
            vscodeRangeCommandManagers.forEach((m) => {
                try {
                    m.handleVSCodeRangeCommand(
                        vscodeCommand,
                        line1,
                        line2,
                        pos1,
                        pos2,
                        !!leaveSelection,
                        Array.isArray(args) ? args : [args],
                    );
                } catch (e) {
                    this.logger.error(
                        `${vscodeCommand} failed, range: [${line1}, ${line2}, ${pos1}, ${pos2}] args: ${JSON.stringify(
                            args,
                        )} error: ${(e as Error).message}`,
                    );
                }
            });
            return;
        }
        if (method === "vscode-neovim") {
            const [command, args] = events;
            extensionCommandManagers.forEach((m) => {
                try {
                    m.handleExtensionRequest(command, args);
                } catch (e) {
                    this.logger.error(
                        `${command} failed, args: ${JSON.stringify(args)} error: ${(e as Error).message}`,
                    );
                }
            });
            return;
        }
        if (method !== "redraw") {
            return;
        }

        // eslint-disable-next-line @typescript-eslint/no-explicit-any
        const redrawEvents = events as [string, ...any[]][];
        const hasFlush = findLastEvent("flush", events);

        if (hasFlush) {
            const batch = [...this.currentRedrawBatch.splice(0), ...redrawEvents];
            redrawManagers.forEach((m) => m.handleRedrawBatch(batch));
        } else {
            this.currentRedrawBatch.push(...redrawEvents);
        }
    };

    private handleCustomRequest = async (
        eventName: string,
        eventArgs: [string, ...unknown[]],
        response: RequestResponse,
    ): Promise<void> => {
        const extensionCommandManagers: NeovimExtensionRequestProcessable[] = [
            this.modeManager,
            this.changeManager,
            this.bufferManager,
            this.highlightManager,
            this.cursorManager,
        ];
        const vscodeCommandManagers: NeovimCommandProcessable[] = [this.customCommandsManager];
        const vscodeRangeCommandManagers: NeovimRangeCommandProcessable[] = [this.cursorManager];
        try {
            let result: unknown;
            if (eventName === "vscode-command") {
                const [vscodeCommand, commandArgs] = eventArgs as [string, unknown[]];
                const results = await Promise.all(
                    vscodeCommandManagers.map((m) =>
                        m.handleVSCodeCommand(vscodeCommand, Array.isArray(commandArgs) ? commandArgs : [commandArgs]),
                    ),
                );
                // use first non nullable result
                result = results.find((r) => r != null);
            } else if (eventName === "vscode-range-command") {
                const [vscodeCommand, line1, line2, pos1, pos2, leaveSelection, commandArgs] = eventArgs as [
                    string,
                    number,
                    number,
                    number,
                    number,
                    number,
                    unknown[],
                ];
                const results = await Promise.all(
                    vscodeRangeCommandManagers.map((m) =>
                        m.handleVSCodeRangeCommand(
                            vscodeCommand,
                            line1,
                            line2,
                            pos1,
                            pos2,
                            !!leaveSelection,
                            Array.isArray(commandArgs) ? commandArgs : [commandArgs],
                        ),
                    ),
                );
                // use first non nullable result
                result = results.find((r) => r != null);
            } else if (eventName === "vscode-neovim") {
                const [command, commandArgs] = eventArgs as [string, unknown[]];
                const results = await Promise.all(
                    extensionCommandManagers.map((m) => m.handleExtensionRequest(command, commandArgs)),
                );
                // use first non nullable result
                result = results.find((r) => r != null);
            }
            response.send(result || "", false);
        } catch (e) {
            response.send((e as Error).message, true);
        }
    };

    private async checkNeovimVersion(): Promise<void> {
        const [, info] = await this.client.apiInfo;
        if (
            (info.version.major === 0 && info.version.minor < 5) ||
            !info.ui_events.find((e) => e.name === "win_viewport")
        ) {
            vscode.window.showErrorMessage("The extension requires neovim 0.5 nightly or greater");
            return;
        }
    }
}<|MERGE_RESOLUTION|>--- conflicted
+++ resolved
@@ -63,33 +63,18 @@
 
     private logger!: Logger;
     private settings: ControllerSettings;
-<<<<<<< HEAD
-    private modeManager!: ModeManager;
-    private bufferManager!: BufferManager;
-    private changeManager!: DocumentChangeManager;
-    private typingManager!: TypingManager;
-    private cursorManager!: CursorManager;
-    private commandLineManager!: CommandLineManager;
-    private statusLineManager!: StatusLineManager;
-    private highlightManager!: HighlightManager;
-    private customCommandsManager!: CustomCommandsManager;
-    private multilineMessagesManager!: MutlilineMessagesManager;
-    private viewportManager!: ViewportManager;
-=======
 
     public modeManager!: ModeManager;
     public bufferManager!: BufferManager;
     public changeManager!: DocumentChangeManager;
     public typingManager!: TypingManager;
     public cursorManager!: CursorManager;
-    public commandsController!: CommandsController;
     public commandLineManager!: CommandLineManager;
     public statusLineManager!: StatusLineManager;
     public highlightManager!: HighlightManager;
     public customCommandsManager!: CustomCommandsManager;
     public multilineMessagesManager!: MutlilineMessagesManager;
     public viewportManager!: ViewportManager;
->>>>>>> dca4f0b5
 
     public constructor(settings: ControllerSettings) {
         this.settings = settings;
@@ -183,14 +168,7 @@
         const channel = await this.client.channelId;
         await this.client.setVar("vscode_channel", channel);
 
-<<<<<<< HEAD
-        this.modeManager = new ModeManager(this.logger, this.client);
-=======
-        this.commandsController = new CommandsController(this.client);
-        this.disposables.push(this.commandsController);
-
         this.modeManager = new ModeManager(this.logger);
->>>>>>> dca4f0b5
         this.disposables.push(this.modeManager);
 
         this.bufferManager = new BufferManager(this.logger, this.client, this, {
@@ -198,21 +176,10 @@
         });
         this.disposables.push(this.bufferManager);
 
-        this.changeManager = new DocumentChangeManager(this.logger, this.client, this.bufferManager, this.modeManager);
+        this.changeManager = new DocumentChangeManager(this.logger, this.client, this);
         this.disposables.push(this.changeManager);
 
-        this.viewportManager = new ViewportManager(
-            this.logger,
-            this.client,
-<<<<<<< HEAD
-            this.bufferManager,
-            this.modeManager,
-            this.changeManager,
-=======
-            this,
-            this.settings.neovimViewportHeightExtend,
->>>>>>> dca4f0b5
-        );
+        this.viewportManager = new ViewportManager(this.logger, this.client, this);
         this.disposables.push(this.viewportManager);
 
         this.highlightManager = new HighlightManager(this, {
@@ -220,26 +187,12 @@
         });
         this.disposables.push(this.highlightManager);
 
-<<<<<<< HEAD
-        this.cursorManager = new CursorManager(
-            this.logger,
-            this.client,
-            this.modeManager,
-            this.bufferManager,
-            this.changeManager,
-            this.viewportManager,
-            {
-                mouseSelectionEnabled: this.settings.mouseSelection,
-            },
-        );
-=======
         this.changeManager = new DocumentChangeManager(this.logger, this.client, this);
         this.disposables.push(this.changeManager);
 
         this.cursorManager = new CursorManager(this.logger, this.client, this, {
             mouseSelectionEnabled: this.settings.mouseSelection,
         });
->>>>>>> dca4f0b5
         this.disposables.push(this.cursorManager);
 
         this.typingManager = new TypingManager(this.logger, this.client, this);
