import { NeovimClient } from "neovim";
import vscode, {
    Disposable,
    TextEditor,
    window,
    TextEditorVisibleRangesChangeEvent,
    TextEditorSelectionChangeEvent,
    Selection,
    TextEditorRevealType,
} from "vscode";

<<<<<<< HEAD
import { BufferManager } from "./buffer_manager";
import { DocumentChangeManager } from "./document_change_manager";
=======
>>>>>>> dca4f0b5
import { Logger } from "./logger";
import { MainController } from "./main_controller";
import { NeovimExtensionRequestProcessable, NeovimRedrawProcessable } from "./neovim_events_processable";
import { callAtomic, getNeovimViewportPosFromEditor } from "./utils";

const LOG_PREFIX = "ViewportManager";
const SELECTION_CHANGED_WAIT_TIME = 10;
// https://github.com/microsoft/vscode/blob/380ad48e3240676b48d96343f8ad565d4fea8063/src/vs/editor/common/viewLayout/viewLayout.ts#L16
export const SMOOTH_SCROLLING_TIME = 125;

export interface WinView {
    lnum: number;
    col: number;
    coladd: number;
    curswant: number;
    topline: number;
    topfill: number;
    leftcol: number;
    skipcol: number;
}

export enum VSCodeSynchronizableEvent {
    TextEditorVisibleRangesChangeEvent,
    TextEditorSelectionChangeEvent,
}

export class ViewportManager implements Disposable, NeovimRedrawProcessable, NeovimExtensionRequestProcessable {
    private disposables: Disposable[] = [];

    /**
     * Current grid viewport, indexed by grid
     */
    private gridViewport: Map<number, WinView> = new Map();

    /**
     * Lock indicating whether vscode is currently scrolling
     */
    private vscodeScrollingLock: Thenable<void> = Promise.resolve();

    /**
     * Map of grids that received Scrolled notification to their scrolled view
     */
    private scrolledGrids: Map<number, WinView> = new Map();

    /**
     * Map each text editor to pending viewport-related events (keeps only the last event)
     */
    private triggeredViewportEvents: Map<TextEditor, Map<VSCodeSynchronizableEvent, unknown>> = new Map();

    /**
     * Handlers for `DidChangeTextEditorSelection`
     */
    private selectionHandlers: ((e: TextEditorSelectionChangeEvent, requests: [string, unknown[]][]) => void)[] = [];

    /**
     * Set of desynced viewport
     */
    private desyncedViewport: WeakSet<TextEditor> = new WeakSet();

    public constructor(
        private logger: Logger,
        private client: NeovimClient,
<<<<<<< HEAD
        private bufferManager: BufferManager,
        private modeManager: ModeManager,
        private changeManager: DocumentChangeManager,
=======
        private main: MainController,
        private neovimViewportHeightExtend: number,
>>>>>>> dca4f0b5
    ) {
        this.disposables.push(window.onDidChangeTextEditorSelection(this.onDidChangeTextEditorSelection));
        this.disposables.push(window.onDidChangeTextEditorVisibleRanges(this.onDidChangeTextEditorVisibleRanges));
    }

    public dispose(): void {
        this.disposables.forEach((d) => d.dispose());
    }

    /**
     * Registers a handler on `DidChangeTextEditorSelection` event. Fires when
     * viewport-related pending events are resolved
     * @param f handler for selection event
     */
    public registerSelectionHandler(
        f: (e: TextEditorSelectionChangeEvent, requests: [string, unknown[]][]) => void,
    ): void {
        this.selectionHandlers.push(f);
    }

    /**
     * @param gridId: grid id
     * @returns (0, 0)-indexed cursor position and flag indicating byte col
     */
    public getCursorFromViewport(gridId: number): { line: number; col: number; isByteCol: boolean } | undefined {
        const view = this.gridViewport.get(gridId);
        if (!view) {
            return;
        }
        return { line: view.lnum - 1, col: view.col, isByteCol: true };
    }

    /**
     * @param gridId: grid id
     * @returns (0, 0)-indexed grid offset
     */
    public getGridOffset(gridId: number): { topLine: number; leftCol: number } | undefined {
        const view = this.gridViewport.get(gridId);
        if (!view) {
            return;
        }
        return { topLine: view.topline - 1, leftCol: view.leftcol };
    }

    public async handleExtensionRequest(name: string, args: unknown[]): Promise<void> {
        switch (name) {
            case "window-scroll": {
                const [winId, view] = args as [number, WinView];
                const gridId = this.main.bufferManager.getGridIdForWinId(winId);
                if (!gridId) {
                    this.logger.warn(`${LOG_PREFIX}: Unable to update scrolled view. No gird for winId: ${winId}`);
                    break;
                }
                this.scrolledGrids.set(gridId, view);
            }
        }
    }

    private onDidChangeTextEditorSelection = async (e: TextEditorSelectionChangeEvent): Promise<void> => {
        this.logger.debug(`${LOG_PREFIX}: SelectionChanged`);
        this.queueSyncViewportWithNeovim(e.textEditor, VSCodeSynchronizableEvent.TextEditorSelectionChangeEvent, e);
    };

    private onDidChangeTextEditorVisibleRanges = async (e: TextEditorVisibleRangesChangeEvent): Promise<void> => {
        this.logger.debug(`${LOG_PREFIX}: VisibleRangeChanged. New top line: ${e.visibleRanges[0].start.line}`);
        this.queueSyncViewportWithNeovim(e.textEditor, VSCodeSynchronizableEvent.TextEditorVisibleRangesChangeEvent, e);
    };

    private queueSyncViewportWithNeovim(
        textEditor: TextEditor,
        eventType: VSCodeSynchronizableEvent,
        e: unknown,
    ): void {
        if (this.modeManager.isInsertMode) {
            return;
        }
        const triggeredEvents = this.triggeredViewportEvents.get(textEditor);

        if (triggeredEvents) {
            triggeredEvents.set(eventType, e);
            return;
        }
        this.triggeredViewportEvents.set(textEditor, new Map([[eventType, e]]));
        this.syncViewportWithNeovim(textEditor);
    }

    private async syncViewportWithNeovim(textEditor: TextEditor): Promise<void> {
        // wait for possible layout updates first
        this.logger.debug(`${LOG_PREFIX}: Waiting for possible layout completion operation`);
        await this.bufferManager.waitForLayoutSync();
        // wait for possible change document events
        this.logger.debug(`${LOG_PREFIX}: Waiting for possible document change completion operation`);
        await this.changeManager.getDocumentChangeCompletionLock(textEditor.document);

        this.logger.debug(
            `${LOG_PREFIX}: Waiting ${SELECTION_CHANGED_WAIT_TIME} ms for combining possible multiple operations`,
        );
        await new Promise((resolve) => setTimeout(resolve, SELECTION_CHANGED_WAIT_TIME));

        const triggeredEvents = this.triggeredViewportEvents.get(textEditor);
        if (triggeredEvents?.has(VSCodeSynchronizableEvent.TextEditorVisibleRangesChangeEvent)) {
            const extra_wait_time = SMOOTH_SCROLLING_TIME + 1 - SELECTION_CHANGED_WAIT_TIME;
            this.logger.debug(
                `${LOG_PREFIX}: Waiting an extra ${extra_wait_time} ms for possible smooth scrolling event`,
            );
            await new Promise((resolve) => setTimeout(resolve, extra_wait_time));
        }

        this.logger.debug(`${LOG_PREFIX}: Waiting for vscode content scrolling`);
        await this.acquireScrollingLock();

        this.logger.debug(`${LOG_PREFIX}: Waiting done`);

        this.triggeredViewportEvents.delete(textEditor);
        if (!triggeredEvents) {
            return;
        }
        // record whether selection is changed in this synchronization for
        // forcing viewport update when necessary
        let selectionChanged = false;
        const requests: [string, unknown[]][] = [];
        for (const [eventType, e] of triggeredEvents) {
            switch (eventType) {
                case VSCodeSynchronizableEvent.TextEditorSelectionChangeEvent: {
                    this.logger.debug(`${LOG_PREFIX}: Scrolling neovim cursor`);
                    for (const handler of this.selectionHandlers) {
                        handler(<TextEditorSelectionChangeEvent>e, requests);
                    }
                    selectionChanged = true;
                    break;
                }
                case VSCodeSynchronizableEvent.TextEditorVisibleRangesChangeEvent: {
                    this.logger.debug(`${LOG_PREFIX}: Scrolling neovim viewport`);
                    this.scrollNeovim(textEditor, requests);
                    break;
                }
            }
        }

        if (selectionChanged && this.desyncedViewport.has(textEditor)) {
            this.logger.debug(`${LOG_PREFIX}: Forcing scrolling neovim viewport as it is not synced`);
            this.scrollNeovim(textEditor, requests);
        }

        if (requests.length) {
            await callAtomic(this.client, requests, this.logger, LOG_PREFIX);
        }
    }

<<<<<<< HEAD
    private scrollNeovim(editor: TextEditor | null, requests: [string, unknown[]][]): void {
        if (editor == null || this.modeManager.isInsertMode) {
=======
    public scrollNeovim(editor: TextEditor | null): void {
        if (editor == null || this.main.modeManager.isInsertMode) {
>>>>>>> dca4f0b5
            return;
        }
        const ranges = editor.visibleRanges;
        if (!ranges || ranges.length == 0 || ranges[0].end.line - ranges[0].start.line <= 1) {
            return;
        }

<<<<<<< HEAD
        // (1, 0)-indexed viewport tuple
        const viewport = getNeovimViewportPosFromEditor(editor);
        const gridId = this.bufferManager.getGridIdFromEditor(editor);
        const winId = this.bufferManager.getWinIdForTextEditor(editor);
        if (winId == null || gridId == null || !viewport) {
            return;
        }

        // (1, 0)-indexed cursor line
        const cursorLine = editor.selection.active.line + 1;
        if (cursorLine < viewport[0] || cursorLine > viewport[1]) {
            this.logger.debug(`${LOG_PREFIX}: Skipping scrolling neovim viewport as cursor is outside of viewport`);
            this.desyncedViewport.add(editor);
=======
        const gridId = this.main.bufferManager.getGridIdFromEditor(editor);
        if (gridId == null) {
>>>>>>> dca4f0b5
            return;
        }

        // (0, 0)-indexed start line
        const startLine = viewport[0] - 1;
        const offset = this.getGridOffset(gridId);
        if (offset && startLine != offset.topLine) {
            this.logger.debug(`${LOG_PREFIX}: Scrolling neovim viewport from ${offset.topLine} to ${startLine}`);
            this.desyncedViewport.delete(editor);
            requests.push(["nvim_execute_lua", ["vscode.scroll_viewport(...)", [winId, ...viewport]]]);
        }
    }

    private async acquireScrollingLock(): Promise<void> {
        let lock;
        do {
            lock = this.vscodeScrollingLock;
            await lock;
        } while (lock !== this.vscodeScrollingLock);
    }

    public handleRedrawBatch(batch: [string, ...unknown[]][]): void {
        for (const [gridId, view] of this.scrolledGrids) {
            this.gridViewport.set(gridId, view);
        }
        for (const [name, ...args] of batch) {
            switch (name) {
                case "win_viewport": {
                    // eslint-disable-next-line @typescript-eslint/no-unused-vars
                    for (const [grid, win, topline, botline, curline, curcol] of args as [
                        number,
                        Window,
                        number,
                        number,
                        number,
                        number,
                    ][]) {
                        if (!this.gridViewport.has(grid)) {
                            this.logger.debug(
                                `${LOG_PREFIX}: No existing view for gridId: ${grid}, initializing a new one...`,
                            );
                            const view = {
                                lnum: 1,
                                leftcol: 0,
                                col: 0,
                                topfill: 0,
                                topline: 1,
                                coladd: 0,
                                skipcol: 0,
                                curswant: 0,
                            };
                            this.gridViewport.set(grid, view);
                        }
                        const view = this.gridViewport.get(grid)!;
                        view.topline = topline + 1;
                        view.lnum = curline + 1;
                        view.col = curcol;
                    }
                    break;
                }
                case "grid_destroy": {
                    for (const [grid] of args as [number][]) {
                        this.gridViewport.delete(grid);
                    }
                    break;
                }
            }
        }
        // eslint-disable-next-line @typescript-eslint/no-unused-vars
        for (const [gridId, view] of this.scrolledGrids) {
            const editor = this.bufferManager.getEditorFromGridId(gridId);
            const ranges = editor?.visibleRanges;
            if (!ranges || ranges.length == 0 || ranges[ranges.length - 1].end.line - ranges[0].start.line <= 1) {
                break;
            }
            const startLine = ranges[0].start.line;
            const offset = this.getGridOffset(gridId);
            if (!offset) {
                break;
            }
            const newTopLine = offset.topLine;
            if (startLine === newTopLine) {
                break;
            }

            this.logger.debug(`${LOG_PREFIX}: Scrolling vscode viewport from ${startLine} to ${newTopLine}`);
            if (window.activeTextEditor === editor) {
                this.vscodeScrollingLock = vscode.commands
                    .executeCommand("revealLine", {
                        lineNumber: newTopLine,
                        at: "top",
                    })
                    .then(() => new Promise((resolve) => setTimeout(resolve, SMOOTH_SCROLLING_TIME + 1)));
            } else {
                const newPos = new Selection(newTopLine, 0, newTopLine, 0);
                editor.revealRange(newPos, TextEditorRevealType.AtTop);
            }
        }
        this.scrolledGrids.clear();
    }
}<|MERGE_RESOLUTION|>--- conflicted
+++ resolved
@@ -9,11 +9,6 @@
     TextEditorRevealType,
 } from "vscode";
 
-<<<<<<< HEAD
-import { BufferManager } from "./buffer_manager";
-import { DocumentChangeManager } from "./document_change_manager";
-=======
->>>>>>> dca4f0b5
 import { Logger } from "./logger";
 import { MainController } from "./main_controller";
 import { NeovimExtensionRequestProcessable, NeovimRedrawProcessable } from "./neovim_events_processable";
@@ -64,44 +59,17 @@
     private triggeredViewportEvents: Map<TextEditor, Map<VSCodeSynchronizableEvent, unknown>> = new Map();
 
     /**
-     * Handlers for `DidChangeTextEditorSelection`
-     */
-    private selectionHandlers: ((e: TextEditorSelectionChangeEvent, requests: [string, unknown[]][]) => void)[] = [];
-
-    /**
      * Set of desynced viewport
      */
     private desyncedViewport: WeakSet<TextEditor> = new WeakSet();
 
-    public constructor(
-        private logger: Logger,
-        private client: NeovimClient,
-<<<<<<< HEAD
-        private bufferManager: BufferManager,
-        private modeManager: ModeManager,
-        private changeManager: DocumentChangeManager,
-=======
-        private main: MainController,
-        private neovimViewportHeightExtend: number,
->>>>>>> dca4f0b5
-    ) {
+    public constructor(private logger: Logger, private client: NeovimClient, private main: MainController) {
         this.disposables.push(window.onDidChangeTextEditorSelection(this.onDidChangeTextEditorSelection));
         this.disposables.push(window.onDidChangeTextEditorVisibleRanges(this.onDidChangeTextEditorVisibleRanges));
     }
 
     public dispose(): void {
         this.disposables.forEach((d) => d.dispose());
-    }
-
-    /**
-     * Registers a handler on `DidChangeTextEditorSelection` event. Fires when
-     * viewport-related pending events are resolved
-     * @param f handler for selection event
-     */
-    public registerSelectionHandler(
-        f: (e: TextEditorSelectionChangeEvent, requests: [string, unknown[]][]) => void,
-    ): void {
-        this.selectionHandlers.push(f);
     }
 
     /**
@@ -157,7 +125,7 @@
         eventType: VSCodeSynchronizableEvent,
         e: unknown,
     ): void {
-        if (this.modeManager.isInsertMode) {
+        if (this.main.modeManager.isInsertMode) {
             return;
         }
         const triggeredEvents = this.triggeredViewportEvents.get(textEditor);
@@ -173,10 +141,10 @@
     private async syncViewportWithNeovim(textEditor: TextEditor): Promise<void> {
         // wait for possible layout updates first
         this.logger.debug(`${LOG_PREFIX}: Waiting for possible layout completion operation`);
-        await this.bufferManager.waitForLayoutSync();
+        await this.main.bufferManager.waitForLayoutSync();
         // wait for possible change document events
         this.logger.debug(`${LOG_PREFIX}: Waiting for possible document change completion operation`);
-        await this.changeManager.getDocumentChangeCompletionLock(textEditor.document);
+        await this.main.changeManager.getDocumentChangeCompletionLock(textEditor.document);
 
         this.logger.debug(
             `${LOG_PREFIX}: Waiting ${SELECTION_CHANGED_WAIT_TIME} ms for combining possible multiple operations`,
@@ -209,9 +177,7 @@
             switch (eventType) {
                 case VSCodeSynchronizableEvent.TextEditorSelectionChangeEvent: {
                     this.logger.debug(`${LOG_PREFIX}: Scrolling neovim cursor`);
-                    for (const handler of this.selectionHandlers) {
-                        handler(<TextEditorSelectionChangeEvent>e, requests);
-                    }
+                    await this.main.cursorManager.applySelectionChanged(e as TextEditorSelectionChangeEvent);
                     selectionChanged = true;
                     break;
                 }
@@ -233,13 +199,8 @@
         }
     }
 
-<<<<<<< HEAD
     private scrollNeovim(editor: TextEditor | null, requests: [string, unknown[]][]): void {
-        if (editor == null || this.modeManager.isInsertMode) {
-=======
-    public scrollNeovim(editor: TextEditor | null): void {
         if (editor == null || this.main.modeManager.isInsertMode) {
->>>>>>> dca4f0b5
             return;
         }
         const ranges = editor.visibleRanges;
@@ -247,11 +208,10 @@
             return;
         }
 
-<<<<<<< HEAD
         // (1, 0)-indexed viewport tuple
         const viewport = getNeovimViewportPosFromEditor(editor);
-        const gridId = this.bufferManager.getGridIdFromEditor(editor);
-        const winId = this.bufferManager.getWinIdForTextEditor(editor);
+        const gridId = this.main.bufferManager.getGridIdFromEditor(editor);
+        const winId = this.main.bufferManager.getWinIdForTextEditor(editor);
         if (winId == null || gridId == null || !viewport) {
             return;
         }
@@ -261,10 +221,6 @@
         if (cursorLine < viewport[0] || cursorLine > viewport[1]) {
             this.logger.debug(`${LOG_PREFIX}: Skipping scrolling neovim viewport as cursor is outside of viewport`);
             this.desyncedViewport.add(editor);
-=======
-        const gridId = this.main.bufferManager.getGridIdFromEditor(editor);
-        if (gridId == null) {
->>>>>>> dca4f0b5
             return;
         }
 
@@ -335,7 +291,7 @@
         }
         // eslint-disable-next-line @typescript-eslint/no-unused-vars
         for (const [gridId, view] of this.scrolledGrids) {
-            const editor = this.bufferManager.getEditorFromGridId(gridId);
+            const editor = this.main.bufferManager.getEditorFromGridId(gridId);
             const ranges = editor?.visibleRanges;
             if (!ranges || ranges.length == 0 || ranges[ranges.length - 1].end.line - ranges[0].start.line <= 1) {
                 break;
